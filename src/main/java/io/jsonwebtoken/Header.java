--- conflicted
+++ resolved
@@ -51,14 +51,9 @@
     /** JWT {@code Compression Algorithm} header parameter name: <code>"zip"</code> */
     public static final String COMPRESSION_ALGORITHM = "zip";
 
-<<<<<<< HEAD
-    /** JJWT legacy/deprecated {@code Compression Algorithm} header parameter names <code>"calg"</code>
-     * @deprecated use {@link #COMPRESSION_ALGORITHM} instead. */
-=======
     /** JJWT legacy/deprecated compression algorithm header parameter name: <code>"calg"</code>
      * @deprecated use {@link #COMPRESSION_ALGORITHM} instead. */
     @Deprecated
->>>>>>> e3925249
     public static final String DEPRECATED_COMPRESSION_ALGORITHM = "calg";
 
     /**
