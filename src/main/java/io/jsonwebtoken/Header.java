/*
 * Copyright (C) 2014 jsonwebtoken.io
 *
 * Licensed under the Apache License, Version 2.0 (the "License");
 * you may not use this file except in compliance with the License.
 * You may obtain a copy of the License at
 *
 *     http://www.apache.org/licenses/LICENSE-2.0
 *
 * Unless required by applicable law or agreed to in writing, software
 * distributed under the License is distributed on an "AS IS" BASIS,
 * WITHOUT WARRANTIES OR CONDITIONS OF ANY KIND, either express or implied.
 * See the License for the specific language governing permissions and
 * limitations under the License.
 */
package io.jsonwebtoken;

import java.util.Map;

/**
 * A JWT <a href="https://tools.ietf.org/html/draft-ietf-oauth-json-web-token-25#section-5">JOSE header</a>.
 *
 * <p>This is ultimately a JSON map and any values can be added to it, but JWT JOSE standard names are provided as
 * type-safe getters and setters for convenience.</p>
 *
 * <p>Because this interface extends {@code Map&lt;String, Object&gt;}, if you would like to add your own properties,
 * you simply use map methods, for example:</p>
 *
 * <pre>
 * header.{@link Map#put(Object, Object) put}("headerParamName", "headerParamValue");
 * </pre>
 *
 * <h3>Creation</h3>
 *
 * <p>It is easiest to create a {@code Header} instance by calling one of the
 * {@link Jwts#header() JWTs.header()} factory methods.</p>
 *
 * @since 0.1
 */
public interface Header<T extends Header<T>> extends Map<String,Object> {

    /** JWT {@code Type} (typ) value: <code>"JWT"</code> */
    public static final String JWT_TYPE = "JWT";

    /** JWT {@code Type} header parameter name: <code>"typ"</code> */
    public static final String TYPE = "typ";

    /** JWT {@code Content Type} header parameter name: <code>"cty"</code> */
    public static final String CONTENT_TYPE = "cty";

    /** JWT {@code Compression Algorithm} header parameter name: <code>"zip"</code> */
    public static final String COMPRESSION_ALGORITHM = "zip";

    /** JJWT legacy/deprecated compression algorithm header parameter name: <code>"calg"</code>
     * @deprecated use {@link #COMPRESSION_ALGORITHM} instead.
     * This will be removed just prior to the 1.0 release. */
    @Deprecated
    public static final String DEPRECATED_COMPRESSION_ALGORITHM = "calg";

    /**
     * Returns the <a href="https://tools.ietf.org/html/draft-ietf-oauth-json-web-token-25#section-5.1">
     * <code>typ</code></a> (type) header value or {@code null} if not present.
     *
     * @return the {@code typ} header value or {@code null} if not present.
     */
    String getType();

    /**
     * Sets the JWT <a href="https://tools.ietf.org/html/draft-ietf-oauth-json-web-token-25#section-5.1">
     * <code>typ</code></a> (Type) header value.  A {@code null} value will remove the property from the JSON map.
     *
     * @param typ the JWT JOSE {@code typ} header value or {@code null} to remove the property from the JSON map.
     * @return the {@code Header} instance for method chaining.
     */
    T setType(String typ);

    /**
     * Returns the <a href="https://tools.ietf.org/html/draft-ietf-oauth-json-web-token-25#section-5.2">
     * <code>cty</code></a> (Content Type) header value or {@code null} if not present.
     *
     * <p>In the normal case where nested signing or encryption operations are not employed (i.e. a compact
     * serialization JWT), the use of this header parameter is NOT RECOMMENDED.  In the case that nested
     * signing or encryption is employed, this Header Parameter MUST be present; in this case, the value MUST be
     * {@code JWT}, to indicate that a Nested JWT is carried in this JWT.  While media type names are not
     * case-sensitive, it is RECOMMENDED that {@code JWT} always be spelled using uppercase characters for
     * compatibility with legacy implementations.  See
     * <a href="https://tools.ietf.org/html/draft-ietf-oauth-json-web-token-25#appendix-A.2">JWT Appendix A.2</a> for
     * an example of a Nested JWT.</p>
     *
     * @return the {@code typ} header parameter value or {@code null} if not present.
     */
    String getContentType();

    /**
     * Sets the JWT <a href="https://tools.ietf.org/html/draft-ietf-oauth-json-web-token-25#section-5.2">
     * <code>cty</code></a> (Content Type) header parameter value.  A {@code null} value will remove the property from
     * the JSON map.
     *
     * <p>In the normal case where nested signing or encryption operations are not employed (i.e. a compact
     * serialization JWT), the use of this header parameter is NOT RECOMMENDED.  In the case that nested
     * signing or encryption is employed, this Header Parameter MUST be present; in this case, the value MUST be
     * {@code JWT}, to indicate that a Nested JWT is carried in this JWT.  While media type names are not
     * case-sensitive, it is RECOMMENDED that {@code JWT} always be spelled using uppercase characters for
     * compatibility with legacy implementations.  See
     * <a href="https://tools.ietf.org/html/draft-ietf-oauth-json-web-token-25#appendix-A.2">JWT Appendix A.2</a> for
     * an example of a Nested JWT.</p>
     *
     * @param cty the JWT JOSE {@code cty} header value or {@code null} to remove the property from the JSON map.
     */
    T setContentType(String cty);

    /**
     * Returns the JWT  <a href="https://tools.ietf.org/html/rfc7516#section-4.1.3"><code>zip</code></a>
     * (Compression Algorithm) header parameter value or {@code null} if not present.
     *
     * <h5>Compatiblity Note</h5>
     *
     * <p>While the JWT family of specifications only defines the <code>zip</code> header in the JWE
     * (JSON Web Encryption) specification, JJWT will also support compression for JWS as well if you choose to use it.
     * However, be aware that <b>if you use compression when creating a JWS token, other libraries may not be able to
     * parse the JWS</b>. However, compression when creating JWE tokens should be universally accepted for any library
     * that supports JWE.</p>
     *
     * @return the {@code zip} header parameter value or {@code null} if not present.
     * @since 0.6.0
     */
    String getCompressionAlgorithm();

    /**
     * Sets the JWT  <a href="https://tools.ietf.org/html/rfc7516#section-4.1.3"><code>zip</code></a>
     * (Compression Algorithm) header parameter value. A {@code null} value will remove
     * the property from the JSON map.
<<<<<<< HEAD
=======
     * <p>
     * <p>The compression algorithm is NOT part of the <a href="https://tools.ietf.org/html/draft-ietf-oauth-json-web-token-25">JWT specification</a>
     * and must be used carefully since, is not expected that other libraries (including previous versions of this one)
     * be able to deserialize a compressed JTW body correctly. </p>
>>>>>>> d229631a
     *
     * <h5>Compatiblity Note</h5>
     *
     * <p>While the JWT family of specifications only defines the <code>zip</code> header in the JWE
     * (JSON Web Encryption) specification, JJWT will also support compression for JWS as well if you choose to use it.
     * However, be aware that <b>if you use compression when creating a JWS token, other libraries may not be able to
     * parse the JWS</b>. However, Compression when creating JWE tokens should be universally accepted for any library
     * that supports JWE.</p>
     *
     * @param zip the JWT compression algorithm {@code zip} value or {@code null} to remove the property from the
     *  JSON map.
     * @since 0.6.0
     */
    T setCompressionAlgorithm(String zip);

}<|MERGE_RESOLUTION|>--- conflicted
+++ resolved
@@ -130,13 +130,10 @@
      * Sets the JWT  <a href="https://tools.ietf.org/html/rfc7516#section-4.1.3"><code>zip</code></a>
      * (Compression Algorithm) header parameter value. A {@code null} value will remove
      * the property from the JSON map.
-<<<<<<< HEAD
-=======
      * <p>
      * <p>The compression algorithm is NOT part of the <a href="https://tools.ietf.org/html/draft-ietf-oauth-json-web-token-25">JWT specification</a>
      * and must be used carefully since, is not expected that other libraries (including previous versions of this one)
      * be able to deserialize a compressed JTW body correctly. </p>
->>>>>>> d229631a
      *
      * <h5>Compatiblity Note</h5>
      *
